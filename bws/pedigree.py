""" Pedigree data """
import re

from django.conf import settings

from bws.cancer import Cancer, GeneticTest, PathologyTests, PathologyTest, Cancers,\
    BWSGeneticTests, CanRiskGeneticTests
from bws.exceptions import PedigreeFileError, PedigreeError, PersonError
from datetime import date
from random import randint
import abc
from bws.risk_factors.bc import BCRiskFactors
from bws.risk_factors.oc import OCRiskFactors
import logging
import os
from django.utils.translation import gettext_lazy as _

logger = logging.getLogger(__name__)

# BOADICEA header
REGEX_BWA_PEDIGREE_FILE_HEADER_ONE = \
    re.compile("^(BOADICEA\\s+import\\s+pedigree\\s+file\\s+format\\s[124](.0)*)$")
REGEX_CANRISK1_PEDIGREE_FILE_HEADER = \
    re.compile("^(##CanRisk\\s1(.0)*)$")
REGEX_CANRISK2_PEDIGREE_FILE_HEADER = \
    re.compile("^(##CanRisk\\s2(.0)*)$")
REGEX_ALPHANUM_HYPHENS = re.compile("^([\\w\-]+)$")
REGEX_ONLY_HYPHENS = re.compile("^([\-]+)$")
REGEX_ONLY_ZEROS = re.compile("^[0]+$")
REGEX_AGE = re.compile("^\\d{1,3}$")
REGEX_YEAR_OF_BIRTH = re.compile("^0|((17|18|19|20)[0-9][0-9])$")
REGEX_ASHKENAZI_STATUS = re.compile("^[01]$")

BLANK_LINE = re.compile(r'^\s*$')

# calculation type
CANCER_RISKS = 1
MUTATION_PROBS = 2


class Prs(object):
    ''' Polygenic risk score - alpha and zscore values. '''
    def __init__(self, alpha, zscore):
        self.alpha = alpha
        self.zscore = zscore


class CanRiskHeader():
    '''
    CanRisk File Format Header
    '''
    def __init__(self):
        self.lines = []

    def add_line(self, line):
        ''' Append header line to the list of lines. '''
        self.lines.append(line)

    def get_prs(self, val):
        ''' Get a Prs object from a value containing e.g. alpha=float, zscore=float'''
        alpha = zscore = None
        parts = val.replace(" ", "").split(",")
        for p1 in parts:
            p2 = p1.split('=')
            if len(p2) == 2:
                if 'alpha' in p2[0]:
                    alpha = float(p2[1])
                if 'zscore' in p2[0]:
                    zscore = float(p2[1])
                if 'beta' in p2[0]:       # deprecated
                    zscore = float(p2[1])
        if alpha is not None and zscore is not None:
            return Prs(alpha, zscore)
        return None

    def get_risk_factor_codes(self):
        ''' Get breast and ovarian cancer risk factor code and PRS from header lines. '''
        bc_rfs = BCRiskFactors()
        oc_rfs = OCRiskFactors()
        bc_prs = oc_prs = None
        hgt = -1
        for line in self.lines:
            try:
                parts = line.split('=', 1)
                rfnam = parts[0][2:].lower().strip()    # risk factor name
                rfval = parts[1].strip()                # risk factor value
                if rfnam == 'prs_oc':                   # get ovarian cancer prs
                    oc_prs = self.get_prs(rfval)
                elif rfnam == 'prs_bc':                 # get breast cancer prs
                    bc_prs = self.get_prs(rfval)
                else:                                   # lookup breast/ovarian cancer risk factors
                    if rfnam == 'height':
                        hgt = float(rfval)
                    bc_rfs.add_category(rfnam, rfval)
                    oc_rfs.add_category(rfnam, rfval)
            except Exception:
                logger.error("CanRisk header format contains an error.")
                raise PedigreeFileError("CanRisk header format contains an error in: "+line)
        return (BCRiskFactors.encode(bc_rfs.cats), OCRiskFactors.encode(oc_rfs.cats), hgt, bc_prs, oc_prs)


class PedigreeFile(object):
    """
    CanRisk and BOADICEA import pedigree file.
    """
    def __init__(self, pedigree_data):
        self.pedigree_data = pedigree_data
        pedigrees_records = [[]]
        canrisk_headers = []
        canrisk_header = CanRiskHeader()
        pid = 0
        famid = None
        file_type = None
        bc_rfc = oc_rfc = 0
        bc_prs = oc_prs = None

        for idx, line in enumerate(pedigree_data.splitlines()):
            if idx == 0:
                if REGEX_CANRISK1_PEDIGREE_FILE_HEADER.match(line):
                    file_type = 'canrisk1'
                elif REGEX_CANRISK2_PEDIGREE_FILE_HEADER.match(line):
                    file_type = 'canrisk2'
                elif REGEX_BWA_PEDIGREE_FILE_HEADER_ONE.match(line):
                    file_type = 'bwa'
                else:
                    raise PedigreeFileError(
                        "The first header record in the pedigree file has unexpected characters. " +
                        "The first header record must be 'BOADICEA import pedigree file format 4'.")
            elif line.startswith('##'):
                if '=' in line:                     # risk factor declaration line
                    canrisk_header.add_line(line)
            elif idx == 1:
                self.column_names = line.split()
                if (((self.column_names[0] != 'FamID') or
                     (self.column_names[2] != 'Target') or
                     (self.column_names[3] != 'IndivID') or
                     (self.column_names[4] != 'FathID') or
                     (self.column_names[5] != 'MothID'))):
                    raise PedigreeFileError(
                        "Column headers in the pedigree file contains unexpected characters. " +
                        "It must include the 'FamID', 'Target', 'IndivID','FathID' and 'MothID' " +
                        "in columns 1, 3, 4, 5 and 6 respectively.")
            elif BLANK_LINE.match(line):
                continue
            else:
                record = line.split()
                if famid is None or famid != record[0]:         # start of pedigree
                    canrisk_headers.append(canrisk_header)
                    canrisk_header = CanRiskHeader()
                if famid is not None and famid != record[0]:    # start of next pedigree found
                    pedigrees_records.append([])
                    pid += 1
                famid = record[0]

                if file_type == 'bwa' and len(record) != settings.BOADICEA_PEDIGREE_FORMAT_FOUR_DATA_FIELDS:
                    raise PedigreeFileError("A data record has an unexpected number of data items. " +
                                            "BOADICEA format 4 pedigree files should have " +
                                            str(settings.BOADICEA_PEDIGREE_FORMAT_FOUR_DATA_FIELDS) +
                                            " data items per line.")
                elif file_type == 'canrisk1' and len(record) != settings.BOADICEA_CANRISK_FORMAT_ONE_DATA_FIELDS:
                    raise PedigreeFileError("A data record has an unexpected number of data items. " +
                                            "CanRisk format 1 pedigree files should have " +
                                            str(settings.BOADICEA_CANRISK_FORMAT_ONE_DATA_FIELDS) +
                                            " data items per line.")
                elif file_type == 'canrisk2' and len(record) != settings.BOADICEA_CANRISK_FORMAT_TWO_DATA_FIELDS:
                    raise PedigreeFileError("A data record has an unexpected number of data items. " +
                                            "CanRisk format 2 pedigree files should have " +
                                            str(settings.BOADICEA_CANRISK_FORMAT_TWO_DATA_FIELDS) +
                                            " data items per line.")
                pedigrees_records[pid].append(line)

        self.pedigrees = []
        for i in range(pid+1):
            if file_type == 'bwa':
                self.pedigrees.append(BwaPedigree(pedigree_records=pedigrees_records[i], file_type=file_type))
            elif file_type.startswith('canrisk'):
                bc_rfc, oc_rfc, hgt, bc_prs, oc_prs = canrisk_headers[i].get_risk_factor_codes()
                self.pedigrees.append(
                    CanRiskPedigree(pedigree_records=pedigrees_records[i], file_type=file_type,
                                    bc_risk_factor_code=bc_rfc, oc_risk_factor_code=oc_rfc,
                                    bc_prs=bc_prs, oc_prs=oc_prs, hgt=hgt))

    @classmethod
    def validate(cls, pedigrees):
        if isinstance(pedigrees, Pedigree):
            pedigrees = [pedigrees]
        warnings = []
        for pedigree in pedigrees:
            people = pedigree.people
            pedigree.validate()             # Validate pedigree input data

            for p in people:
                if not p.is_complete():
                    warnings.append(_('year of birth and age at last follow up must be specified in order for ' +
                                      '%(id)s to be included in a calculation') % {'id': p.pid})
                p.validate(pedigree)                        # Validate person data
                type(p.cancers).validate(p)                 # Validate cancer diagnoses
                warnings.extend(PathologyTest.validate(p))  # Validate pathology status
                GeneticTest.validate(p)                     # Validate genetic tests

        return warnings


class Pedigree(metaclass=abc.ABCMeta):
    """
    A pedigree object.
    """

    def __init__(self, pedigree_records=None, people=None, file_type=None,
                 bc_risk_factor_code=None, oc_risk_factor_code=None,
                 bc_prs=None, oc_prs=None, hgt=-1):
        """
        @keyword pedigree_records: the pedigree records section of the BOADICEA import pedigree file.
        @keyword people: members of the pedigree.
        @keyword file_type: file type is 'bwa' or 'canrisk'.
        @keyword bc_risk_factor_code: breast cancer risk factor code
        @keyword oc_risk_factor_code: ovarian cancer risk factor code
        @keyword bc_prs: breast cancer PRS
        @keyword oc_prs: ovarian cancer PRS
        """
        self.people = []
        if pedigree_records is not None:
            self.famid = pedigree_records[0].split()[0]
            ids = []
            for record in pedigree_records:
                p = Person.factory(record, file_type=file_type)
                if p.target != '0' and p.target != '1':
                    raise PedigreeError("A value in the Target data column has been set to '" + p.target +
                                        "'. Target column parameters must be set to '0' or '1'.", p.famid)
                if p.is_target():
                    self.target = p

                if p.pid in ids:
                    raise PedigreeError("Individual ID '" + p.pid +
                                        "' appears more than once in the pedigree file.", p.famid)
                else:
                    ids.append(p.pid)
                self.people.append(p)
        if people is not None:
            self.people.extend(people)
            self.famid = self.people[0].famid

        ntarget = 0
        for person in self.people:
            if person.is_target():
                ntarget += 1

        pedigree_size = len(self.people)
        if ntarget != 1:
            raise PedigreeError("Pedigree (" + self.famid + ") has either no index or more than 1 " +
                                "index individuals. Only one target can be specified.", self.famid)
        if pedigree_size > settings.MAX_PEDIGREE_SIZE or pedigree_size < settings.MIN_BASELINE_PEDIGREE_SIZE:
            raise PedigreeError("Pedigree (" + self.famid + ") has unexpected number of family members " +
<<<<<<< HEAD
                                str(pedigree_size))
        if file_type is not None and file_type.startswith('canrisk'):
            self.hgt = hgt
=======
                                str(pedigree_size), self.famid)
        if file_type == 'canrisk':
>>>>>>> ee761b9d
            if bc_risk_factor_code is not None:
                self.bc_risk_factor_code = bc_risk_factor_code
            if oc_risk_factor_code is not None:
                self.oc_risk_factor_code = oc_risk_factor_code
            if bc_prs is not None:
                self.bc_prs = bc_prs
            if oc_prs is not None:
                self.oc_prs = oc_prs

    def validate(self):
        """ Validation check for pedigree input.
        @param p: Person to validate pedigree data.
        """
        if(len(self.famid) > settings.MAX_LENGTH_PEDIGREE_NUMBER_STR or
           not REGEX_ALPHANUM_HYPHENS.match(self.famid) or       # must be alphanumeric plus hyphen
           REGEX_ONLY_HYPHENS.match(self.famid) or               # but not just hyphens
           REGEX_ONLY_ZEROS.match(self.famid)):                  # and not just zeros
            raise PedigreeError(
                "Family ID (1st data column) has been set to '" + self.famid +
                "'. Family IDs must be specified with between 1 and "+str(settings.MAX_LENGTH_PEDIGREE_NUMBER_STR) +
                " non-zero number or alphanumeric characters.", self.famid)

        unconnected = self.unconnected()
        if len(unconnected) > 0:
            raise PedigreeError("Pedigree (" + self.famid + ") family members are not physically " +
                                "connected to the target: " + str(unconnected), self.famid)

        # Check that the index's parameters are valid
        target = self.get_target()
        if target.yob == '0':
            raise PedigreeError("The target's year of birth has been set to '" + target.yob +
                                "'. This person must be assigned a valid year of birth.", target.famid)
        if target.age == '0':
            raise PedigreeError("The target's age has been set to '" + target.age +
                                "'. This person must be assigned an age.", target.famid)

        # Check that carrier probabilities / cancer risks can be computed
        carrier_probs = self.is_carrier_probs_viable(target=target)
        cancer_risks = self.is_risks_calc_viable(target=target)
        if(not carrier_probs and not cancer_risks):
            raise PedigreeError(
                "BOADICEA cannot compute mutation carrier probabilities because the target '" + target.pid +
                "' has a positive genetic test. Also BOADICEA cannot compute breast and ovarian cancer "
                "risks because the target is: (1) over " + str(settings.MAX_AGE_FOR_RISK_CALCS) +
                " years old or (2) male, or (3) an affected female who has developed contralateral "
                "breast cancer, ovarian cancer or pancreatic cancer.", target.famid)

        #
        # Check monozygotic (MZ) twin data
        twin_store = self.get_twins()

        # Check that MZ siblings are only specified as twins, no identical triplets etc
        for t in twin_store:
            twins = twin_store[t]
            if len(twins) != 2:
                raise PedigreeError(
                    "MZ twin identifier '" + str(twins[0].pid) + "' does not appear twice in the pedigree file. "
                    "Only MZ twins are permitted in the pedigree, MZ triplets or quads are not allowed.",
                    twins[0].famid)

            # Check MZ twin characters are valid
            if len(t) != 1 or t not in settings.UNIQUE_TWIN_IDS:
                raise PedigreeError("Invalid MZ twin character '" + t + "'. MZ twins must be identified using one " +
                                    "of the following ASCII characters: " + str(settings.UNIQUE_TWIN_IDS) + ".",
                                    twins[0].famid)

            # Check that monozygotic (MZ) twin data are consistent
            if(twins[0].mothid != twins[1].mothid or
               twins[0].fathid != twins[1].fathid):
                raise PedigreeError("Monozygotic (MZ) twins identified with the character '" + t + "' have different "
                                    "parents. MZ twins must have the same parents.", twins[0].famid)
            if(twins[0].yob != twins[1].yob):
                raise PedigreeError("Monozygotic (MZ) twins identified with the character '" + t + "' have different "
                                    "years of birth. MZ twins must have the same year of birth.", twins[0].famid)

            # Check that living MZ twins have the same age at last follow up
            if(twins[0].dead == '0' and twins[1].dead == '0' and twins[0].age != twins[1].age):
                raise PedigreeError("Monozygotic (MZ) twins identified with the character '" + t + "' have different "
                                    "ages. If both MZ twins are alive, they must have the same age at last follow up.",
                                    twins[0].famid)

            if twins[0].sex() != twins[1].sex():
                raise PedigreeError("Monozygotic (MZ) twins identified with the character '" + t + "' have a different "
                                    "sex. MZ twins must have the same sex.", twins[0].famid)

            # Check that the MZ twins have the same genetic status
            if not GeneticTest.compareTestResults(twins[0], twins[1]):
                raise PedigreeError("Monozygotic (MZ) twins have both had a genetic test, but the genetic test results "
                                    "for these individuals are different. Under these circumstances, the genetic test "
                                    "results must be the same.", twins[0].famid)

        # Check to ensure that the maximum number of MZ twin pairs per pedigree has not been exceeded
        if len(twin_store.keys()) > settings.MAX_NUMBER_MZ_TWIN_PAIRS:
            raise PedigreeError("Maximum number of MZ twin pairs has been exceeded. Input pedigrees must have a "
                                "maximum of " + str(settings.MAX_NUMBER_MZ_TWIN_PAIRS) + " MZ twin pairs.", self.famid)

    def add_parents(self, person, gtests=BWSGeneticTests.default_factory()):
        """
        Add parents for a given person to the pedigree.
        @param person: Person in the pedigree to add parents to
        @keyword gtests: genetic test results
        @return: father and mother
        """
        if person.fathid == "0" and person.mothid == "0":
            n = randint(1000, 9999)
            person.fathid = person.pid + str(n)
            person.mothid = person.pid + str(n+1)
        father = Male(person.famid, person.name + "father", person.fathid, "0", "0", gtests=gtests)
        mother = Female(person.famid, person.name + "mother", person.mothid, "0", "0", gtests=gtests)
        self.people.append(father)
        self.people.append(mother)
        return (father, mother)

    def get_target(self):
        """
        Get target in the pedigree.
        @return: target
        """
        for p in self.people:
            if p.is_target():
                return p
        return None

    def get_person(self, individ):
        """
        Get a person in the pedigree by their IndivID.
        @return: the requested person
        """
        for p in self.people:
            if p.pid == individ:
                return p
        return None

    def is_ashkn(self):
        """
        Does the pedigree have Ashkenazi Jewish ancestry
        @return: True if Ashkenazi Jewish ancestry
        """
        for p in self.people:
            if p.ashkn == "1":
                return True
        return False

    def get_siblings(self, person):
        """
        Get a list of the siblings of the given person.
        """
        individ = person.pid
        fathid = person.fathid
        mothid = person.mothid
        siblings = []
        siblings_same_yob = []
        if fathid == "0" or mothid == "0":
            return (siblings, siblings_same_yob)
        for p in self.people:
            if p.pid != individ:
                if p.mothid == mothid and p.fathid == fathid:
                    siblings.append(p)
                    if p.yob == person.yob:
                        siblings_same_yob.append(p)
        return (siblings, siblings_same_yob)

    def get_person_by_name(self, name):
        """
        Get a person in the pedigree by their name.
        @return: the requested person
        """
        for p in self.people:
            if p.name == name:
                return p
        return None

    def get_twins(self):
        """
        Get a dictionary of the monozygotic (MZ) twins in the pedigree
        @return: dictionary of mztwins
        """
        twin_store = {}
        for p in self.people:
            if p.mztwin != "0":
                twin = p.mztwin
                if twin in twin_store:
                    twin_store[twin].append(p)
                else:
                    twin_store[twin] = [p]
        return twin_store

    def unconnected(self):
        """
        Based on Andrew Lee's mod_pedigree.is_connected() routine.
        Determines those people connected to the proband, and identifies those individuals
        that are not connected.
        @return: return a list of individuals that aren't connected to the target
        """
        target = self.get_target()
        connected = [target.pid]
        change = True
        while change:
            change = False
            for p in self.people:
                # If the person is in the connected group, but their parents aren't, then add them
                if p.pid in connected:
                    if((p.mothid != '0') and (p.mothid not in connected)):
                        connected.append(p.mothid)
                        change = True
                    if((p.fathid != '0') and (p.fathid not in connected)):
                        connected.append(p.fathid)
                        change = True
                # If the person parents is in the connected group, but they aren't, then add them
                elif ((p.mothid in connected) or (p.fathid in connected)):
                    connected.append(p.pid)
                    change = True
        # list of the individuals not connected to the target.
        return [p.pid for p in self.people if p.pid not in connected]

    def is_risks_calc_viable(self, target=None):
        """
        Returns true if the target is female and unaffected or only one breast cancer. If
        the target is male, female with additional cancers, age at last follow up is not
        in specified range or year of birth is not valid return false.
        @return: true if risks calculation is viable
        """
        if target is None:
            target = self.get_target()
        d = target.cancers.diagnoses
        if ((target is None or
             isinstance(target, Male) or
             (d.bc2.age != "-1") or (d.pac.age != "-1") or (d.oc.age != "-1") or
             (int(target.age) > settings.MAX_AGE_FOR_RISK_CALCS) or
             (int(target.yob) < settings.MIN_YEAR_OF_BIRTH))):
            return False
        return True

    def is_carrier_probs_viable(self, target=None):
        """
        Return true if the target does not have a positive genetic test carrier probs
        cannot be calculated.
        @return: true if carrier probability calculation is viable
        """
        if target is None:
            target = self.get_target()
        gtests = target.gtests
        for t in gtests:
            if t.result == 'P':
                return False
        return True

    def write_pedigree_file(self, file_type, risk_factor_code='0', hgt=-1, prs=None, filepath="/tmp/test.ped",
                            model_settings=settings.BC_MODEL):
        """
        Write input pedigree file for fortran.
        """
        f = open(filepath, "w")
        print("(I3,X,A8)", file=f)
        if file_type == MUTATION_PROBS:
            pcount = (len(model_settings['GENES'])+1)
        else:
            pcount = 2

        print("(3(A7,X),2(A1,X),2(A3,X)," + str(len(model_settings['CANCERS'])+1) + "(A3,X)," +
              str(len(model_settings['GENES'])) + "(A2,X),A4,X,A2,X,A1,4(X,A8))", file=f)

        for gt in range(pcount):
            print("%-3d %-8s" % (len(self.people), self.people[0].famid), file=f)

            for p in self.people:
                # IndivID FathID MothID Sex MZ Genotype, Polygene 1BC 2BC OC
                genotype = gt if (p.target != "0" and file_type == MUTATION_PROBS) else ''
                print("%-7s %-7s %-7s %-1s %-1s %3s %-3s " %
                      (p.pid,
                       p.fathid if p.fathid != "0" else '',
                       p.mothid if p.mothid != "0" else '', p.sex(),
                       p.mztwin if p.mztwin != "0" else '',
                       genotype, '   '), file=f, end="")

                print(p.cancers.write(model_settings['CANCERS'], p.age), file=f, end="")
                print("%3s " % p.age, file=f, end="")

                # Gene Tests
                gtests = p.gtests
                for g in model_settings['GENES']:
                    print("%2s " % getattr(gtests, g.lower()).get_genetic_test_data(), file=f, end="")

                print("%4s " % (p.yob if p.yob != "0" else settings.MENDEL_NULL_YEAR_OF_BIRTH), file=f, end="")

                print(PathologyTest.write(p.pathology), file=f, end="")

                # ProbandStatus RiskFactor
                print("%1s %8s " % (p.target, (risk_factor_code if p.target != "0" else "00000000")),
                      file=f, end="")

                # Height
                print("%8s " % (hgt if p.target != "0" else -1), file=f, end="")

                # PolygStanDev PolygLoad
                print("%7.6f %7.6f" % (prs.alpha if p.target != "0" and prs is not None and prs.alpha else 0,
                                       prs.zscore if p.target != "0" and prs is not None and prs.zscore else 0,),
                      file=f)

        f.close()
        return filepath

    def write_batch_file(self, batch_type, pedigree_file_name, filepath="/tmp/test.bat",
                         mutation_freq=settings.BC_MODEL['MUTATION_FREQUENCIES']['UK'],
                         sensitivity=settings.BC_MODEL['GENETIC_TEST_SENSITIVITY'],
                         calc_ages=None):
        """
        Write fortran input batch file.
        @param batch_type: compute MUTATION_PROBS or CANCER_RISKS
        @param pedigree_file_name: path to fortran pedigree file
        @param filepath: path to write the batch file to
        @param mutation_freq: mutation frequencies
        @param sensitivity: genetic test sensitivity
        @param calc_ages: list of ages to calculate a cancer risk at
        """
        f = open(filepath, "w")

        if (batch_type != MUTATION_PROBS) and (batch_type != CANCER_RISKS):
            raise PedigreeFileError("Invalid batch file type.")

        if 'CHEK2' in mutation_freq:
            model_settings = settings.BC_MODEL
        elif 'BRIP1' in mutation_freq:
            model_settings = settings.OC_MODEL

        print("2", file=f)
        print(os.path.join(model_settings['HOME'], "Data/locus.loc"), file=f)
        if batch_type == MUTATION_PROBS:
            print("3", file=f)
            print(pedigree_file_name, file=f)
            print("9", file=f)
            for gene in model_settings['GENES']:
                print(mutation_freq[gene], file=f)
            for gene in model_settings['GENES']:
                print(sensitivity[gene], file=f)
            print("0", file=f)

            print("22", file=f)
            print("no", file=f)
        elif batch_type == CANCER_RISKS:
            target = self.get_target()
            tage = int(target.age)      # target age at last follow up

            if calc_ages is None:
                # Compute breast/ovarian cancer risks for the following years:
                #    (1) Next 5 years at one year intervals, age at last follow up +1, +2, +3, +4, +5
                #    (2) Age at last follow up +10
                #    (3) Ages divisible by 5, greater than age at last follow up +5, and less than 80 years,
                #    to make assessments for MRI screening easier
                calc_ages = []
                alf = tage
                while alf <= settings.MAX_AGE_FOR_RISK_CALCS:
                    alf += 1
                    if(alf <= (tage + 5) or alf % 5 == 0 or alf == (tage + 10)):
                        calc_ages.append(alf)
            elif isinstance(calc_ages, int):
                calc_ages = [calc_ages]

            print("3", file=f)
            print(pedigree_file_name, file=f)
            for i, age in enumerate(calc_ages):
                print("9", file=f)
                for gene in model_settings['GENES']:
                    print(mutation_freq[gene], file=f)
                for gene in model_settings['GENES']:
                    print(sensitivity[gene], file=f)
                print((age-tage), file=f)

                print("22", file=f)
                if i < len(calc_ages)-1:
                    print("yes", file=f)
                else:
                    print("no", file=f)
        f.close()
        return filepath

    def write_boadicea_file(self, bwa_file=None):
        """
        Write BOADICEA pedigree file.
        """
        if bwa_file is None:
            try:
                bwa_file = open("/tmp/test.bwa.txt", "a")
            except Exception:
                return

        for person in self.people:
            print(("%-" + str(settings.MAX_LENGTH_PEDIGREE_NUMBER_STR) + "s\t") % person.famid, file=bwa_file, end="")
            print(("%-8s\t%s\t") % (person.name, person.target), file=bwa_file, end="")
            print(("%-" + str(settings.MAX_FAMILY_ID_STR_LENGTH) + "s\t" +
                   "%-" + str(settings.MAX_FAMILY_ID_STR_LENGTH) + "s\t" +
                   "%-" + str(settings.MAX_FAMILY_ID_STR_LENGTH) + "s\t") %
                  (person.pid, person.fathid, person.mothid), file=bwa_file, end="")

            print('\t'.join([person.sex(), person.mztwin, person.dead]) + '\t', file=bwa_file, end="")
            print("%-3s\t" % person.age, file=bwa_file, end="")
            print("%-4s\t" % person.yob, file=bwa_file, end="")

            d = person.cancers.diagnoses
            print("%-3s\t%-3s\t%-3s\t%-3s\t%-3s\t" %
                  (d.bc1.age if d.bc1.age != "-1" else "0",
                   d.bc2.age if d.bc2.age != "-1" else "0",
                   d.oc.age if d.oc.age != "-1" else "0",
                   d.prc.age if d.prc.age != "-1" else "0",
                   d.pac.age if d.pac.age != "-1" else "0"),
                  file=bwa_file, end="")

            record = [person.ashkn]
            # genetic tests
            gt = person.gtests
            # NOTE: order is different to settings.BC_MODEL['GENES'] so use column header
            idx = type(self).get_column_idx('Ashkn') + 1
            columns = self.get_columns()
            ngene_test_columns = 5*2
            for i in range(idx, idx+ngene_test_columns, 2):
                gene = columns[i][:-1].lower()
                gtest = getattr(gt, gene)
                record.extend([gtest.test_type, gtest.result])

            # pathology
            record.extend([p.result for p in person.pathology])

            print('\t'.join(record), file=bwa_file)
        bwa_file.flush()
        return bwa_file

    def write_boadicea_file_header(self, bwa_file=None):
        """
        Write header for BOADICEA pedigree file.
        """
        if bwa_file is None:
            try:
                bwa_file = open("/tmp/test.bwa.txt", "a")
            except Exception:
                return
        print("BOADICEA import pedigree file format 4.0", file=bwa_file)
        print("\t".join(self.get_columns()), file=bwa_file)
        bwa_file.flush()
        return bwa_file

    @classmethod
    def get_column_idx(cls, name):
        """
        Get the BOADICEA file column index from the column name
        """
        for idx, val in enumerate(cls.COLUMNS):
            if val == name or val.lower == name.lower():
                return idx
        return -1

    def get_columns(self):
        return type(self).COLUMNS


class BwaPedigree(Pedigree):
    """
    BOADICEA pedigree
    """
    COLUMNS = ["FamID", "Name", "Target", "IndivID", "FathID", "MothID", "Sex", "MZtwin", "Dead", "Age", "Yob",
               "1stBrCa", "2ndBrCa", "OvCa", "ProCa", "PanCa", "Ashkn",
               "BRCA1t", "BRCA1r", "BRCA2t", "BRCA2r", "PALB2t", "PALB2r", "ATMt", "ATMr", "CHEK2t", "CHEK2r",
               "ER", "PR", "HER2", "CK14", "CK56"]


class CanRiskPedigree(Pedigree):
    """
    CanRisk data file, contains the pedigree and optionally risk factors and PRS.
    """
    COLUMNS1 = ["FamID", "Name", "Target", "IndivID", "FathID", "MothID", "Sex", "MZtwin", "Dead", "Age", "Yob",
                "BC1", "BC2", "OC", "PRO", "PAN", "Ashkn",
                "BRCA1", "BRCA2", "PALB2", "ATM", "CHEK2", "RAD51D", "RAD51C", "BRIP1", "ER:PR:HER2:CK14:CK56"]

    COLUMNS2 = ["FamID", "Name", "Target", "IndivID", "FathID", "MothID", "Sex", "MZtwin", "Dead", "Age", "Yob",
                "BC1", "BC2", "OC", "PRO", "PAN", "Ashkn",
                "BRCA1", "BRCA2", "PALB2", "ATM", "CHEK2", "BARD1", "RAD51D", "RAD51C", "BRIP1", "ER:PR:HER2:CK14:CK56"]

    def get_prs(self, mname):
        ''' Get the PRS for the given cancer model.  '''
        if mname == 'BC' and hasattr(self, 'bc_prs'):
            return self.bc_prs
        elif mname == 'OC' and hasattr(self, 'oc_prs'):
            return self.oc_prs
        return None

    def get_rfcode(self, mname):
        ''' Get the risk factor code for the given cancer model.  '''
        if mname == 'BC' and hasattr(self, 'bc_risk_factor_code'):
            return self.bc_risk_factor_code
        elif mname == 'OC' and hasattr(self, 'oc_risk_factor_code'):
            return self.oc_risk_factor_code
        return 0

    @classmethod
    def get_column_idx(cls, name, file_type="canrisk2"):
        """
        Get the BOADICEA file column index from the column name
        """
        if file_type == "canrisk1":
            cols = cls.COLUMNS1
        else:
            cols = cls.COLUMNS2
        for idx, val in enumerate(cols):
            if val == name or val.lower == name.lower():
                return idx
        return -1


class Person(object):
    """ Person class. """

    def __init__(self, famid, name, pid, fathid, mothid, target="0", dead="0", age="0", yob="0", ashkn="0", mztwin="0",
                 cancers=Cancers(),
                 gtests=BWSGeneticTests.default_factory(),
                 pathology=PathologyTest.factory_default()):
        """
        @type  famid: str
        @param famid: family/pedigree ID
        @type  pid: str
        @param pid: person ID
        @type  fathid: str
        @keyword fathid: father ID
        @type  mothid: str
        @keyword mothid: mother ID
        @type  target: str
        @keyword target: subject of risk calculation
        @type  dead: str
        @keyword dead: alive specified as '0' and dead as '1'
        @type  age: str
        @keyword age: age at last follow up or age at death
        @type  yob: str
        @keyword yob: year of birth
        @type ashkn: str
        @keyword ashkn: Ashkenazi origin parameter: '1' for Ashkenazi origin else '0'
        @type  mztwin: str
        @keyword mztwin: monozygotic (identical) twin
        @type cancers: Cancers
        @keyword cancers: cancer status
        @type gtest: GeneticTests
        @keyword gtest: genetic tests
        @type pathology: PathologyResult
        @keyword pathology: pathology test results
        """
        self.famid = famid.replace("-", "")[:8]   # remove hyphen and restrict to 8 chars
        self.name = name[:8]
        self.pid = pid
        self.fathid = fathid
        self.mothid = mothid
        self.target = target
        self.dead = dead
        self.age = age
        self.yob = yob
        self.ashkn = ashkn
        self.mztwin = mztwin
        self.cancers = cancers  # cancers
        self.gtests = gtests    # genetic tests
        self.pathology = pathology

    def validate(self, pedigree):
        """ Validation check for people input.
        @param pedigree: Pedigree the person belongs to.
        """
        if(self.name == '' or
           not REGEX_ALPHANUM_HYPHENS.match(self.name)):
            raise PersonError("A name '"+self.name+"' is unspecified or is not an alphanumeric string.", self.famid)

        if(len(self.pid) < settings.MIN_FAMILY_ID_STR_LENGTH or
           len(self.pid) > settings.MAX_FAMILY_ID_STR_LENGTH or
           REGEX_ONLY_ZEROS.match(self.pid) or
           not REGEX_ALPHANUM_HYPHENS.match(self.pid)):
            raise PersonError("An individual identifier (IndivID column) was specified as '" + self.pid +
                              ". Individual identifiers must be alphanumeric strings with a maximum of " +
                              str(settings.MAX_FAMILY_ID_STR_LENGTH)+"characters.", self.famid)

        if(len(self.fathid) < settings.MIN_FAMILY_ID_STR_LENGTH or
           len(self.fathid) > settings.MAX_FAMILY_ID_STR_LENGTH or
           not REGEX_ALPHANUM_HYPHENS.match(self.fathid)):
            raise PersonError("Father identifier ('" + self.fathid + "', FathID column) has unexpected characters. "
                              "It must be alphanumeric strings with a maximum of " +
                              str(settings.MAX_FAMILY_ID_STR_LENGTH) + " characters", self.famid)

        if(len(self.mothid) < settings.MIN_FAMILY_ID_STR_LENGTH or
           len(self.mothid) > settings.MAX_FAMILY_ID_STR_LENGTH or
           not REGEX_ALPHANUM_HYPHENS.match(self.mothid)):
            raise PersonError("Mother identifier ('" + self.mothid + "', MothID column) has unexpected characters. "
                              "It must be alphanumeric strings with a maximum of " +
                              str(settings.MAX_FAMILY_ID_STR_LENGTH) + " characters", self.famid)

        if(self.fathid == '0' and self.mothid != '0') or (self.fathid != '0' and self.mothid == '0'):
            raise PersonError("Family member '"+self.name+"' has only one parent specified. All family members must "
                              "have no parents specified (i.e. they must be founders) or both parents specified.",
                              self.famid)

        # check for missing parents
        if self.mothid != '0' and pedigree.get_person(self.mothid) is None:
            raise PersonError("The mother '"+self.mothid+"' of family member '" + self.pid +
                              "' is missing from the pedigree.", self.famid)
        elif self.fathid != '0' and pedigree.get_person(self.fathid) is None:
            raise PersonError("The father '"+self.fathid+"' of family member '" + self.pid +
                              "' is missing from the pedigree.", self.famid)

        # check all fathers are male
        if self.fathid != '0' and pedigree.get_person(self.fathid).sex() != 'M':
            raise PersonError("The father of family member '" + self.pid + "' is not specified as male. " +
                              "All fathers in the pedigree must have sex specified as 'M'.", self.famid)
        # check all mothers are female
        if self.mothid != '0' and pedigree.get_person(self.mothid).sex() != 'F':
            raise PersonError("The mother of family member '" + self.pid + "' is not specified as female. " +
                              "All mothers in the pedigree must have sex specified as 'F'.", self.famid)
        # check if the dead attribute has been correctly set
        if self.dead != '0' and self.dead != '1':
            raise PersonError("The family member '" + self.pid + "' has an invalid vital status " +
                              "(alive must be specified as '0', and dead specified as '1')", self.famid)
        # check that age of last follow up set to either 0 (unknown) or in range 1-110
        if not REGEX_AGE.match(self.age) or int(self.age) > settings.MAX_AGE:
            raise PersonError("The age specified for family member '" + self.pid + "' has unexpected " +
                              "characters. Ages must be specified with as '0' for unknown, or in the " +
                              "range 1-" + str(settings.MAX_AGE), self.famid)

        # validate year of birth
        current_year = date.today().year
        if self.yob != "0":
            if(not REGEX_YEAR_OF_BIRTH.match(self.yob) or
               int(self.yob) < settings.MIN_YEAR_OF_BIRTH or
               int(self.yob) > current_year):
                raise PersonError("The year of birth '" + self.yob + "' specified for family member '" + self.pid +
                                  "' is out of range. Years of birth must be in the range " +
                                  str(settings.MIN_YEAR_OF_BIRTH) + "-" + str(current_year))

        # Check that we have valid data values for the Ashkenazi flag
        if(not REGEX_ASHKENAZI_STATUS.match(self.ashkn)):
            raise PersonError("Family member '" + self.pid + "' has been assigned an invalid Ashkenazi "
                              "origin parameter. The Ashkenazi origin parameter must be set to '1' "
                              "for Ashkenazi origin, or '0' for not Ashkenazi origin.")

        # Check max no. of siblings not exceeded
        (siblings, siblings_same_yob) = pedigree.get_siblings(self)
        if len(siblings) > settings.MAX_NUMBER_OF_SIBS_PER_NUCLEAR_FAMILY:
            raise PersonError("Family member '" + self.pid + "' exeeded the maximum number of siblings (" +
                              str(settings.MAX_NUMBER_OF_SIBS_PER_NUCLEAR_FAMILY) + ".")
        # Check has siblings with the same year of birth
        if len(siblings_same_yob) > settings.MAX_NUMBER_OF_SIBS_PER_NUCLEAR_FAMILY_WITH_SAME_YOB:
            raise PersonError("Family member '" + self.pid + "' exceeded the maximum number of siblings " +
                              "with the same year of birth exceeded (" +
                              str(settings.MAX_NUMBER_OF_SIBS_PER_NUCLEAR_FAMILY_WITH_SAME_YOB) + ")")

    @staticmethod
    def factory(ped_file_line, file_type=None):
        ''' Factory method for creating types of people given a record from
        a BOADICEA import pedigree file .
        @type  ped_file_line: str
        @param ped_file_line: Pedigree file line.
        '''
        cols = ped_file_line.split()

        famid = cols[0]
        name = cols[1]
        pid = cols[3]
        cancers = Cancers(bc1=Cancer(cols[11] if cols[11] != "0" else "-1"),
                          bc2=Cancer(cols[12] if cols[12] != "0" else "-1"),
                          oc=Cancer(cols[13] if cols[13] != "0" else "-1"),
                          prc=Cancer(cols[14] if cols[14] != "0" else "-1"),
                          pac=Cancer(cols[15] if cols[15] != "0" else "-1"))

        # use column headers to get gene test type and result
        if file_type == 'bwa':
            gtests = BWSGeneticTests.factory([GeneticTest(cols[BwaPedigree.get_column_idx(gene+'t')],
                                                          cols[BwaPedigree.get_column_idx(gene+'r')])
                                             for gene in settings.BC_MODEL['GENES']])
            pathology = PathologyTests(
                er=PathologyTest(PathologyTest.ESTROGEN_RECEPTOR_TEST, cols[27]),
                pr=PathologyTest(PathologyTest.PROGESTROGEN_RECEPTOR_TEST, cols[28]),
                her2=PathologyTest(PathologyTest.HER2_TEST, cols[29]),
                ck14=PathologyTest(PathologyTest.CK14_TEST, cols[30]),
                ck56=PathologyTest(PathologyTest.CK56_TEST, cols[31]))
        else:
            genes = settings.BC_MODEL['GENES'] + settings.OC_MODEL['GENES'][4:5]

            def get_genetic_test(cols, gene):
                idx = CanRiskPedigree.get_column_idx(gene, file_type)
                if idx < 0:
                    if gene == "BARD1" and file_type == "canrisk1":
                        return GeneticTest()
                    raise PedigreeError("Genetic test column for '" + gene + "not found.")
                gt = cols[idx].split(':')
                return GeneticTest(gt[0], gt[1])
            gtests = CanRiskGeneticTests.factory([get_genetic_test(cols, gene) for gene in genes])

            path = cols[CanRiskPedigree.get_column_idx("ER:PR:HER2:CK14:CK56", file_type)].split(':')
            pathology = PathologyTests(
                er=PathologyTest(PathologyTest.ESTROGEN_RECEPTOR_TEST, path[0]),
                pr=PathologyTest(PathologyTest.PROGESTROGEN_RECEPTOR_TEST, path[1]),
                her2=PathologyTest(PathologyTest.HER2_TEST, path[2]),
                ck14=PathologyTest(PathologyTest.CK14_TEST, path[3]),
                ck56=PathologyTest(PathologyTest.CK56_TEST, path[4]))

        if cols[6] == 'M':
            return Male(
                famid, name, pid, fathid=cols[4], mothid=cols[5], target=cols[2], dead=cols[8], age=cols[9],
                yob=cols[10], ashkn=cols[16], cancers=cancers, mztwin=cols[7], gtests=gtests, pathology=pathology)
        elif cols[6] == 'F':
            return Female(
                famid, name, pid, fathid=cols[4], mothid=cols[5], target=cols[2], dead=cols[8], age=cols[9],
                yob=cols[10], ashkn=cols[16], cancers=cancers, mztwin=cols[7], gtests=gtests, pathology=pathology)
        else:
            raise PedigreeError("The sex of family member '"+name+"' is invalid. An " +
                                "individuals sex must be specified as 'M' or 'F' only.")

    def is_complete(self):
        """
        Checks if a family member without cancer is missing a year of birth or age at last
        follow up. An individual's year of birth and age at last follow up must be specified
        in order for that person to be included in a calculation. As a result, family members
        lacking this information will be excluded from the calculation.
        """
        if self.yob == '0' or self.age == '0':
            if not self.cancers.is_cancer_diagnosed():
                return False
        return True

    def is_target(self):
        return False if self.target == '0' else True


class Male(Person):
    ''' Male person. '''

    def sex(self):
        return 'M'


class Female(Person):
    ''' Female person. '''

    def sex(self):
        return 'F'<|MERGE_RESOLUTION|>--- conflicted
+++ resolved
@@ -251,14 +251,9 @@
                                 "index individuals. Only one target can be specified.", self.famid)
         if pedigree_size > settings.MAX_PEDIGREE_SIZE or pedigree_size < settings.MIN_BASELINE_PEDIGREE_SIZE:
             raise PedigreeError("Pedigree (" + self.famid + ") has unexpected number of family members " +
-<<<<<<< HEAD
-                                str(pedigree_size))
+                                str(pedigree_size), self.famid)
         if file_type is not None and file_type.startswith('canrisk'):
             self.hgt = hgt
-=======
-                                str(pedigree_size), self.famid)
-        if file_type == 'canrisk':
->>>>>>> ee761b9d
             if bc_risk_factor_code is not None:
                 self.bc_risk_factor_code = bc_risk_factor_code
             if oc_risk_factor_code is not None:
