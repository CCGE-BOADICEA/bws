from collections import OrderedDict
import os
import vcf2prs
from vcf2prs import SnpFile, Vcf2PrsError


def get_alpha(ref_file):
    ''' Get PRS alpha from a reference file header. '''
    moduledir = os.path.dirname(os.path.abspath(vcf2prs.__file__))
    ref_file = os.path.join(moduledir, "PRS_files", ref_file)
    try:
        snp_file = open(ref_file, 'r')
        alpha = SnpFile.extractAlpha(snp_file.__next__())
    except (IOError, UnicodeDecodeError, StopIteration):
        raise Vcf2PrsError('Error: Unable to open the file "{0}".'.format(ref_file))
    finally:
        snp_file.close()
    return alpha


# FORTRAN settings
FORTRAN_HOME = "/home/tim/boadicea/"
FORTRAN_TIMEOUT = 60*4   # seconds
CWD_DIR = "/tmp"

# Environment variables for OpenBLAS (http://www.openblas.net)
FORTRAN_ENV = os.environ.copy()
FORTRAN_ENV['LD_LIBRARY_PATH'] = (FORTRAN_ENV['LD_LIBRARY_PATH']
                                  if 'LD_LIBRARY_PATH' in FORTRAN_ENV else "") + ":/usr/local/lib"
FORTRAN_ENV['OMP_STACKSIZE'] = '2G'
# FORTRAN_ENV['OPENBLAS_NUM_THREADS'] = '1'

# wkhtmltopdf executable used to generate PDF from HTML
# WKHTMLTOPDF = '/usr/bin/wkhtmltopdf'
# WKHTMLTOPDF_TIMEOUT = 10  # seconds

MAX_PEDIGREE_SIZE = 275
MIN_BASELINE_PEDIGREE_SIZE = 1
MENDEL_NULL_YEAR_OF_BIRTH = -1

# Maximum age for risk calculation
MAX_AGE_FOR_RISK_CALCS = 79

MIN_YEAR_OF_BIRTH = 1850
BOADICEA_PEDIGREE_FORMAT_FOUR_DATA_FIELDS = 32
BOADICEA_CANRISK_FORMAT_ONE_DATA_FIELDS = 26
BOADICEA_CANRISK_FORMAT_TWO_DATA_FIELDS = 27
MAX_LENGTH_PEDIGREE_NUMBER_STR = 13
MIN_FAMILY_ID_STR_LENGTH = 1
MAX_FAMILY_ID_STR_LENGTH = 7
MAX_AGE = 125
MAX_NUMBER_OF_SIBS_PER_NUCLEAR_FAMILY = 20
MAX_NUMBER_OF_SIBS_PER_NUCLEAR_FAMILY_WITH_SAME_YOB = 12
MAX_NUMBER_MZ_TWIN_PAIRS = 10
UNIQUE_TWIN_IDS = ["1", "2", "3", "4", "5", "6", "7", "8", "9", "A"]

#
# allowed model calculations
ALLOWED_CALCS = ['carrier_probs', 'remaining_lifetime', "lifetime", "ten_year"]

#
# BREAST CANCER MODEL
BC_MODEL = {
    'NAME': 'BC',
    'HOME': os.path.join(FORTRAN_HOME, 'boadicea-v6'),
    'EXE': 'boadicea.exe',
    'CANCERS': ['bc1', 'bc2', 'oc', 'prc', 'pac'],          # NOTE: order used by fortran pedigree file
    'GENES': ['BRCA1', 'BRCA2', 'PALB2', 'CHEK2',           # NOTE: order used by fortran pedigree file
              'ATM', 'BARD1', 'RAD51C', 'RAD51D'],
    'CALCS': ALLOWED_CALCS,
    'MUTATION_FREQUENCIES': OrderedDict([(
        'UK', {
            'BRCA1': 0.0006394,
            'BRCA2': 0.00102,
            'PALB2': 0.00064,
            'ATM': 0.0018,
            'CHEK2': 0.00373,
            'BARD1': 0.00043,
            'RAD51C': 0.00041,
            'RAD51D': 0.00040
        }),
        ('Ashkenazi', {
            'BRCA1': 0.008,
            'BRCA2': 0.006,
            'PALB2': 0.00064,
            'ATM': 0.0018,
            'CHEK2': 0.00373,
            'BARD1': 0.00043,
            'RAD51C': 0.00041,
            'RAD51D': 0.00040
        }),
        ('Iceland', {
            'BRCA1': 0.0006394,
            'BRCA2': 0.003,
<<<<<<< HEAD
            'PALB2': 0.00064,
            'ATM': 0.0018,
            'CHEK2': 0.00373,
            'BARD1': 0.00043,
            'RAD51C': 0.00041,
            'RAD51D': 0.00040
        }),
        ('Custom', {})
=======
            'PALB2': 0.000575,
            'ATM': 0.001921,
            'CHEK2': 0.002614
        })
>>>>>>> 33c3ec66
    ]),
    # Default genetic test sensitivities; updated BRCA1/2 as agreed with AA 10/04/17
    'GENETIC_TEST_SENSITIVITY': {
        "BRCA1": 0.9,
        "BRCA2": 0.9,
        "PALB2": 0.9,
        "ATM": 0.9,
        "CHEK2": 1.0,
        "BARD1": 1.0,
        "RAD51C": 1.0,
        "RAD51D": 1.0,
    },
    # cancer incidence rate display name and corresponding file name
    'CANCER_RATES': OrderedDict([
        ('UK', 'UK'),
        # ('UK-version-1', 'UKold'),
        ('Australia', 'Australia'),
        ('Canada', 'Canada'),
        ('USA', 'USA'),
        ('Denmark', 'Denmark'),
        ('Estonia', 'Estonia'),
        ('Finland', 'Finland'),
        ('France', 'France'),
        ('Iceland', 'Iceland'),
        ('Netherlands', 'Netherlands'),
        ('New-Zealand', 'New_Zealand'),
        ('Norway', 'Norway'),
        ('Slovenia', 'Slovenia'),
        ('Spain', 'Spain'),
        ('Sweden', 'Sweden'),
        ('Other', 'UK')
    ]),
    'PRS_REFERENCE_FILES': OrderedDict([
        ('BCAC 313', 'BCAC_313_PRS.prs'),
        ('BRIDGES 306', 'BRIDGES_306_PRS.prs'),
        ('PERSPECTIVE 295', 'PERSPECTIVE_295_PRS.prs')
    ])
}
BC_MODEL["INCIDENCE"] = os.path.join(BC_MODEL["HOME"], 'Data') + "/incidences_"
BC_MODEL['PRS_ALPHA'] = {key: get_alpha(value) for key, value in BC_MODEL['PRS_REFERENCE_FILES'].items()}

#
# OVARIAN CANCER MODEL
OC_MODEL = {
    'NAME': 'OC',
    'HOME': os.path.join(FORTRAN_HOME, 'ovarian-v2'),
    'EXE': 'ovarian.exe',
    'CANCERS': ['bc1', 'bc2', 'oc', 'prc', 'pac'],              # NOTE: order used by fortran pedigree file
    'GENES': ['BRCA1', 'BRCA2', 'RAD51D', 'RAD51C', 'BRIP1', 'PALB2'],   # NOTE: order used by fortran pedigree file
    'CALCS': ['carrier_probs', 'remaining_lifetime'],
    'MUTATION_FREQUENCIES': OrderedDict([(
        'UK', {
            'BRCA1': 0.0007947,
            'BRCA2': 0.002576,
            'RAD51D': 0.00040,
            'RAD51C': 0.00041,
            'BRIP1': 0.00071,
            'PALB2': 0.00064
        }),
        ('Ashkenazi', {
            'BRCA1': 0.008,
            'BRCA2': 0.006,
            'RAD51D': 0.00040,
            'RAD51C': 0.00041,
            'BRIP1': 0.00071,
            'PALB2': 0.00064
        }),
        ('Iceland', {
            'BRCA1': 0.0007947,
            'BRCA2': 0.003,
<<<<<<< HEAD
            'RAD51D': 0.00040,
            'RAD51C': 0.00041,
            'BRIP1': 0.00071,
            'PALB2': 0.00064
        }),
        ('Custom', {})
=======
            'RAD51D': 0.00026,
            'RAD51C': 0.00022,
            'BRIP1': 0.00044
        })
>>>>>>> 33c3ec66
    ]),
    # Default genetic test sensitivities
    'GENETIC_TEST_SENSITIVITY': {
        "BRCA1": 0.9,
        "BRCA2": 0.9,
        "RAD51D": 0.9,
        "RAD51C": 0.9,
        "BRIP1": 0.9,
        "PALB2": 0.9
    },
    # cancer incidence rate display name and corresponding file name
    'CANCER_RATES': OrderedDict([
        ('UK', 'UK'),
        # ('UK-version-1', 'UKold'),
        ('Australia', 'Australia'),
        ('Canada', 'Canada'),
        ('USA', 'USA'),
        ('Denmark', 'Denmark'),
        ('Estonia', 'Estonia'),
        ('Finland', 'Finland'),
        ('France', 'France'),
        ('Iceland', 'Iceland'),
        ('Netherlands', 'Netherlands'),
        ('New-Zealand', 'New_Zealand'),
        ('Norway', 'Norway'),
        ('Slovenia', 'Slovenia'),
        ('Spain', 'Spain'),
        ('Sweden', 'Sweden'),
        ('Other', 'UK')
    ]),
    'PRS_REFERENCE_FILES': OrderedDict([
        ('OCAC 36', 'OCAC_36_PRS.prs')
    ])
}
OC_MODEL["INCIDENCE"] = os.path.join(OC_MODEL["HOME"], 'Data') + "/incidences_"
OC_MODEL['PRS_ALPHA'] = {key: get_alpha(value) for key, value in OC_MODEL['PRS_REFERENCE_FILES'].items()}


# Minimum allowable BRCA1/2 mutation is set to 0.0001. We should not allow zero, because if
# there is a mutation it will give an inconsistency, and we know that zero is unrealistic.
MIN_MUTATION_FREQ = 0.0001
# Maximum mutation frequency is currently set to Ashkenazi BRCA1 mutation value
MAX_MUTATION_FREQ = 0.008

# rest framework throttle settings
REST_FRAMEWORK = {
    'DEFAULT_SCHEMA_CLASS': 'rest_framework.schemas.coreapi.AutoSchema',
    'DEFAULT_THROTTLE_RATES': {
        'sustained': '5000/day',
        'burst': '300/min',
        'enduser_burst': '300/min'
    }
}<|MERGE_RESOLUTION|>--- conflicted
+++ resolved
@@ -92,21 +92,13 @@
         ('Iceland', {
             'BRCA1': 0.0006394,
             'BRCA2': 0.003,
-<<<<<<< HEAD
             'PALB2': 0.00064,
             'ATM': 0.0018,
             'CHEK2': 0.00373,
             'BARD1': 0.00043,
             'RAD51C': 0.00041,
             'RAD51D': 0.00040
-        }),
-        ('Custom', {})
-=======
-            'PALB2': 0.000575,
-            'ATM': 0.001921,
-            'CHEK2': 0.002614
         })
->>>>>>> 33c3ec66
     ]),
     # Default genetic test sensitivities; updated BRCA1/2 as agreed with AA 10/04/17
     'GENETIC_TEST_SENSITIVITY': {
@@ -177,19 +169,11 @@
         ('Iceland', {
             'BRCA1': 0.0007947,
             'BRCA2': 0.003,
-<<<<<<< HEAD
             'RAD51D': 0.00040,
             'RAD51C': 0.00041,
             'BRIP1': 0.00071,
             'PALB2': 0.00064
-        }),
-        ('Custom', {})
-=======
-            'RAD51D': 0.00026,
-            'RAD51C': 0.00022,
-            'BRIP1': 0.00044
         })
->>>>>>> 33c3ec66
     ]),
     # Default genetic test sensitivities
     'GENETIC_TEST_SENSITIVITY': {
