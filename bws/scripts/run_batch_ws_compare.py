--- conflicted
+++ resolved
@@ -177,10 +177,6 @@
                           f"]***    webservice: {oc_ws[age]} batch: {oc_batch[age]}")
                     exact_matches += 1
                     diffs.append(bwa)
-<<<<<<< HEAD
-
-=======
->>>>>>> 2c676382
         if exact_matches != 0:
             break
     finally:
