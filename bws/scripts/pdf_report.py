--- conflicted
+++ resolved
@@ -75,13 +75,8 @@
 
     def start_www(self, url):
         self.base_html_setup(url)
-<<<<<<< HEAD
-        # copyfile("/home/tim/workspace/boadicea/boadicea/local_apps/fh/static/js/pedigreejs.v3.0.0-rc2.min.js",
-        #         join(TMPDIR, 'pedigreejs.v2.1.0-rc2.min.js'))
-=======
         copyfile(join(os.path.dirname(os.path.realpath(__file__)), 'pedigreejs.v3.0.0-rc1.min.js'),
                  join(TMPDIR, 'pedigreejs.v3.0.0-rc1.min.js'))
->>>>>>> 7aba11b9
         HttpServer.server_thread = Thread_With_Trace(target=HttpServer().run_server)
         self.server_thread.start()
 
